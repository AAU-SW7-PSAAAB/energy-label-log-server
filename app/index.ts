--- conflicted
+++ resolved
@@ -1,15 +1,3 @@
-<<<<<<< HEAD
-import Fastify from 'fastify'
-import cli from './cli.js'
-import {
-    serializerCompiler,
-    validatorCompiler,
-    ZodTypeProvider,
-} from 'fastify-type-provider-zod'
-import z from 'zod'
-import { run } from 'energy-label-types'
-import { log } from './log.js'
-=======
 import Fastify from "fastify";
 import cli from "./cli.js";
 import {
@@ -20,36 +8,31 @@
 import z from "zod";
 import { run } from "energy-label-types";
 import { log } from "./log.js";
->>>>>>> e7886794
 
 export async function main() {
 	const port = Number(cli.default("3000").get("--port"));
 	const host = cli.default("localhost").get("--host");
 
-<<<<<<< HEAD
-    const app = Fastify({ logger: true })
+	const app = Fastify({ logger: true });
 
-    app.setValidatorCompiler(validatorCompiler)
-    app.setSerializerCompiler(serializerCompiler)
+	app.setValidatorCompiler(validatorCompiler);
+	app.setSerializerCompiler(serializerCompiler);
 
-    app.get('/version', async () => ({ version: '0.0.1' }))
-    app.withTypeProvider<ZodTypeProvider>().route({
-        method: 'POST',
-        url: '/log',
-        schema: {
-            body: run,
-            response: {
-                200: z.string,
-            },
-        },
-        handler: (request) => {
-            const body = request.body
-            log(body)
-        },
-    })
-=======
-	const app = Fastify({ logger: true });
->>>>>>> e7886794
+	app.get("/version", async () => ({ version: "0.0.1" }));
+	app.withTypeProvider<ZodTypeProvider>().route({
+		method: "POST",
+		url: "/log",
+		schema: {
+			body: run,
+			response: {
+				200: z.string,
+			},
+		},
+		handler: (request) => {
+			const body = request.body;
+			log(body);
+		},
+	});
 
 	app.setValidatorCompiler(validatorCompiler);
 	app.setSerializerCompiler(serializerCompiler);

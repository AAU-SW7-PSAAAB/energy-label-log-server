--- conflicted
+++ resolved
@@ -1,56 +1,4 @@
 {
-<<<<<<< HEAD
-    "name": "energy-label-log-server",
-    "version": "1.0.0",
-    "description": "It is a server for logging data from the npm extention",
-    "main": "index.ts",
-    "type": "module",
-    "scripts": {
-        "test": "tsx --test \"test/index.test.ts\"",
-        "build": "npx tsc",
-        "exec": "npm run build && npx vite-node ./dist/index.js",
-        "fmt": "npx prettier . --write",
-        "check-fmt": "npx prettier . --check",
-        "lint": "npx eslint ."
-    },
-    "repository": {
-        "type": "git",
-        "url": "git+https://github.com/AAU-SW7-PSAAAB/energy-label-log-server.git"
-    },
-    "keywords": [
-        "log",
-        "server",
-        "energy-label"
-    ],
-    "author": "sw7-24-05",
-    "license": "MIT",
-    "bugs": {
-        "url": "https://github.com/AAU-SW7-PSAAAB/energy-label-log-server/issues"
-    },
-    "homepage": "https://github.com/AAU-SW7-PSAAAB/energy-label-log-server#readme",
-    "devDependencies": {
-        "@eslint/compat": "^1.2.0",
-        "@eslint/js": "^9.12.0",
-        "@types/node": "^22.7.5",
-        "eslint": "^9.12.0",
-        "globals": "^15.11.0",
-        "node-ts": "^6.1.3",
-        "prettier": "3.3.3",
-        "ts-loader": "^9.5.1",
-        "ts-node": "^10.9.2",
-        "tsx": "^4.19.1",
-        "typescript": "^5.6.3",
-        "typescript-eslint": "^8.9.0",
-        "vite-node": "^2.1.3"
-    },
-    "dependencies": {
-        "energy-label-types": "github:AAU-SW7-PSAAAB/energy-label-types",
-        "fastify": "^5.0.0",
-        "fastify-type-provider-zod": "^4.0.2",
-        "mariadb": "^3.3.2",
-        "zod": "^3.23.8"
-    }
-=======
 	"name": "energy-label-log-server",
 	"version": "1.0.0",
 	"description": "It is a server for logging data from the npm extention",
@@ -103,5 +51,4 @@
 		"fastify-type-provider-zod": "^4.0.2",
 		"zod": "^3.23.8"
 	}
->>>>>>> e7886794
 }